--- conflicted
+++ resolved
@@ -2,11 +2,12 @@
   "name": "Robtex_Reverse_PDNS_Query",
   "version": "1.0",
   "author": "Nils Kuhnert",
-<<<<<<< HEAD
-  "url": "https://github.com/CERT-BDF/Cortex-Analyzers",
+  "url": "https://github.com/TheHive-Project/Cortex-Analyzers",
   "license": "AGPL-V3",
   "description": "Check IPs using the Robtex reverse passive dns API",
-  "dataTypeList": ["ip"],
+  "dataTypeList": [
+    "ip"
+  ],
   "command": "Robtex/robtex.py",
   "baseConfig": "Robtex",
   "config": {
@@ -30,15 +31,4 @@
       "defaultValue": 3
     }
   ]
-=======
-  "url": "https://github.com/TheHive-Project/Cortex-Analyzers",
-  "license": "AGPL-V3",
-  "description": "Check IPs using the Robtex reverse passive dns API",
-  "dataTypeList": ["ip"],
-  "baseConfig": "Robtex",
-  "command": "Robtex/robtex.py",
-  "config": {
-    "service": "rpdnsquery"
-  }
->>>>>>> 44c1413c
 }