--- conflicted
+++ resolved
@@ -4,18 +4,12 @@
   "author": "Nils Kuhnert",
   "url": "https://github.com/TheHive-Project/Cortex-Analyzers",
   "license": "AGPL-V3",
-<<<<<<< HEAD
-  "description": "Check IPs using the Robtex reverse passive dns API",
+  "description": "Check IPs using the Robtex reverse passive DNS API.",
   "dataTypeList": [
     "ip"
   ],
-=======
-  "description": "Check IPs using the Robtex reverse passive DNS API.",
-  "dataTypeList": ["ip"],
   "baseConfig": "Robtex",
->>>>>>> 3d2249ca
   "command": "Robtex/robtex.py",
-  "baseConfig": "Robtex",
   "config": {
     "service": "rpdnsquery"
   },
