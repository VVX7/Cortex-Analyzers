--- conflicted
+++ resolved
@@ -1,18 +1,19 @@
 {
-<<<<<<< HEAD
-    "name": "FireHOLBlocklists",
-    "author": "Nils Kuhnert, CERT-Bund",
-    "license": "AGPL-V3",
-    "url": "https://github.com/BSI-CERT-Bund/cortex-analyzers",
-    "version": "2.0",
-    "description": "Check IP addresses against the FireHOL blocklists",
-    "dataTypeList": ["ip"],
-    "command": "FireHOLBlocklists/firehol_blocklists.py",
-    "baseConfig": "FireHOLBlocklists",
-    "config": {
-        "service": ""
-    },
-    "configurationItems": [
+  "name": "FireHOLBlocklists",
+  "author": "Nils Kuhnert, CERT-Bund",
+  "license": "AGPL-V3",
+  "url": "https://github.com/BSI-CERT-Bund/cortex-analyzers",
+  "version": "2.0",
+  "description": "Check IP addresses against the FireHOL blocklists",
+  "dataTypeList": [
+    "ip"
+  ],
+  "command": "FireHOLBlocklists/firehol_blocklists.py",
+  "baseConfig": "FireHOLBlocklists",
+  "config": {
+    "service": ""
+  },
+  "configurationItems": [
     {
       "name": "check_tlp",
       "description": "Define if the analyzer should check TLP of data before running",
@@ -29,32 +30,11 @@
       "required": true,
       "defaultValue": 3
     },
-=======
-  "name": "FireHOLBlocklists",
-  "author": "Nils Kuhnert, CERT-Bund",
-  "license": "AGPL-V3",
-  "url": "https://github.com/BSI-CERT-Bund/cortex-analyzers",
-  "version": "2.0",
-  "description": "Check IP addresses against the FireHOL blocklists",
-  "dataTypeList": ["ip"],
-  "baseConfig": "FireHOLBlocklists",
-  "command": "FireHOLBlocklists/firehol_blocklists.py",
-  "configurationItems": [
->>>>>>> 44c1413c
     {
       "name": "blocklistpath",
       "description": "Path to blocklists",
       "type": "string",
       "multi": false,
-<<<<<<< HEAD
-      "required": true,
-      "defaultValue": "path"
-    }
-  ]
-
-=======
       "required": true
     }
-  ]
->>>>>>> 44c1413c
-}+    }