--- conflicted
+++ resolved
@@ -4,7 +4,7 @@
 
 from cortexutils.analyzer import Analyzer
 from submodules import *
-# import submodules
+
 
 class FileInfoAnalyzer(Analyzer):
     def __init__(self):
@@ -13,12 +13,6 @@
         self.filename = self.get_param('filename', None, 'Filename is missing.')
         self.filetype = pyexifinfo.fileType(self.filepath)
         #self.auto_extract = False
-
-        # Create a dictionary of custom submodules
-        # self.available_submodules = [
-        #     GZIPSubmodule(),
-        #     PESubmodule()
-        # ]
 
     def run(self):
         results = []
@@ -30,14 +24,9 @@
             'results': m.analyze_file(self.filepath)
         })
 
-<<<<<<< HEAD
         # for module in self.available_submodules:
-        for module in AVAILABLE_SUBMODULES:
-            if module.check_file(file=self.filepath, filetype=self.filetype):
-=======
         for module in self.available_submodules:
             if module.check_file(file=self.filepath, filetype=self.filetype, filename=self.filename):
->>>>>>> 49ac9539
                 # temporary report
                 results.append({
                     'submodule_name': module.name,
@@ -46,6 +35,5 @@
         self.report(results)
 
 
-
 if __name__ == '__main__':
     FileInfoAnalyzer().run()