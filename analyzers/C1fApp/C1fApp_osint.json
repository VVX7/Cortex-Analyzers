--- conflicted
+++ resolved
@@ -8,7 +8,6 @@
     "dataTypeList": ["url", "domain", "ip"],
     "command": "C1fApp/cifquery.py",
     "baseConfig": "C1fApp",
-<<<<<<< HEAD
     "config": {
         "service": "query"
     },
@@ -34,31 +33,14 @@
       "description": "URL of C1fApp service",
       "type": "string",
       "multi": false,
-      "required": true,
-      "defaultValue": "Server1"
-    },
-=======
-    "command": "C1fApp/cifquery.py",
-    "configurationItems": [
-    {
-      "name": "url",
-      "description": "URL of C1fApp service",
-      "type": "string",
-      "multi": false,
       "required": true
     },
->>>>>>> 44c1413c
     {
       "name": "key",
       "description": "API key",
       "type": "string",
       "multi": false,
-<<<<<<< HEAD
-      "required": true,
-      "defaultValue": "API key"
-=======
       "required": true
->>>>>>> 44c1413c
     }
   ]
 }