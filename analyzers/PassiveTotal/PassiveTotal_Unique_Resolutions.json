{
<<<<<<< HEAD
    "name": "PassiveTotal_Unique_Resolutions",
    "version": "2.0",
    "author": "CERT-BDF",
    "url": "https://github.com/CERT-BDF/Cortex-Analyzers",
    "license": "AGPL-V3",
    "description": "PassiveTotal Unique Resolutions Lookup.",
    "dataTypeList": ["domain", "fqdn", "ip"],
    "command": "PassiveTotal/passivetotal_analyzer.py",
    "baseConfig": "PassiveTotal",
    "config": {
        "service": "unique_resolutions"
    },
    "configurationItems": [
    {
      "name": "check_tlp",
      "description": "Define if the analyzer should check TLP of data before running",
      "type": "boolean",
      "multi": false,
      "required": true,
      "defaultValue": true
    },
    {
      "name": "max_tlp",
      "description": "Define the maximum TLP level autorized",
      "type": "number",
      "multi": false,
      "required": true,
      "defaultValue": 1
    },
    {
      "name": "username",
      "description": "Define the username of the account used to connect the service",
      "type": "string",
      "multi": false,
      "required": true,
      "defaultValue": "username"
    },
=======
  "name": "PassiveTotal_Unique_Resolutions",
  "version": "2.0",
  "author": "CERT-BDF",
  "url": "https://github.com/TheHive-Project/Cortex-Analyzers",
  "license": "AGPL-V3",
  "description": "PassiveTotal Unique Resolutions Lookup.",
  "dataTypeList": ["domain", "fqdn", "ip"],
  "command": "PassiveTotal/passivetotal_analyzer.py",
  "baseConfig": "PassiveTotal",
  "config": {
    "service": "unique_resolutions"
  },
  "configurationItems": [
    {
      "name": "username",
      "description": "Define the username of the account used to connect the service",
      "type": "string",
      "multi": false,
      "required": true
    },
>>>>>>> 44c1413c
    {
      "name": "key",
      "description": "Define the API key to use to connect the service",
      "type": "string",
      "multi": false,
<<<<<<< HEAD
      "required": true,
      "defaultValue": "API key"
=======
      "required": true
>>>>>>> 44c1413c
    }
  ]
}<|MERGE_RESOLUTION|>--- conflicted
+++ resolved
@@ -1,18 +1,21 @@
 {
-<<<<<<< HEAD
-    "name": "PassiveTotal_Unique_Resolutions",
-    "version": "2.0",
-    "author": "CERT-BDF",
-    "url": "https://github.com/CERT-BDF/Cortex-Analyzers",
-    "license": "AGPL-V3",
-    "description": "PassiveTotal Unique Resolutions Lookup.",
-    "dataTypeList": ["domain", "fqdn", "ip"],
-    "command": "PassiveTotal/passivetotal_analyzer.py",
-    "baseConfig": "PassiveTotal",
-    "config": {
-        "service": "unique_resolutions"
-    },
-    "configurationItems": [
+  "name": "PassiveTotal_Unique_Resolutions",
+  "version": "2.0",
+  "author": "CERT-BDF",
+  "url": "https://github.com/CERT-BDF/Cortex-Analyzers",
+  "license": "AGPL-V3",
+  "description": "PassiveTotal Unique Resolutions Lookup.",
+  "dataTypeList": [
+    "domain",
+    "fqdn",
+    "ip"
+  ],
+  "command": "PassiveTotal/passivetotal_analyzer.py",
+  "baseConfig": "PassiveTotal",
+  "config": {
+    "service": "unique_resolutions"
+  },
+  "configurationItems": [
     {
       "name": "check_tlp",
       "description": "Define if the analyzer should check TLP of data before running",
@@ -34,42 +37,14 @@
       "description": "Define the username of the account used to connect the service",
       "type": "string",
       "multi": false,
-      "required": true,
-      "defaultValue": "username"
-    },
-=======
-  "name": "PassiveTotal_Unique_Resolutions",
-  "version": "2.0",
-  "author": "CERT-BDF",
-  "url": "https://github.com/TheHive-Project/Cortex-Analyzers",
-  "license": "AGPL-V3",
-  "description": "PassiveTotal Unique Resolutions Lookup.",
-  "dataTypeList": ["domain", "fqdn", "ip"],
-  "command": "PassiveTotal/passivetotal_analyzer.py",
-  "baseConfig": "PassiveTotal",
-  "config": {
-    "service": "unique_resolutions"
-  },
-  "configurationItems": [
-    {
-      "name": "username",
-      "description": "Define the username of the account used to connect the service",
-      "type": "string",
-      "multi": false,
       "required": true
     },
->>>>>>> 44c1413c
     {
       "name": "key",
       "description": "Define the API key to use to connect the service",
       "type": "string",
       "multi": false,
-<<<<<<< HEAD
-      "required": true,
-      "defaultValue": "API key"
-=======
       "required": true
->>>>>>> 44c1413c
     }
   ]
 }