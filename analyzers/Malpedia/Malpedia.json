{
<<<<<<< HEAD
    "name": "Malpedia",
    "author": "Davide Arcuri, Andrea Garavaglia - LDO-CERT",
    "license": "AGPL-V3",
    "url": "https://github.com/LDO-CERT/cortex-analyzers",
    "version": "1.0",
    "description": "Check files against Malpedia YARA rules.",
    "dataTypeList": ["file"],
    "command": "Malpedia/malpedia_analyzer.py",
    "baseConfig": "Malpedia",
    "config": {},
    "configurationItems": [
    {
      "name": "check_tlp",
      "description": "Define if the analyzer should check TLP of data before running",
      "type": "boolean",
      "multi": false,
      "required": true,
      "defaultValue": true
    },
    {
      "name": "max_tlp",
      "description": "Define the maximum TLP level autorized",
      "type": "number",
      "multi": false,
      "required": true,
      "defaultValue": 3
    },
=======
  "name": "Malpedia",
  "author": "Davide Arcuri, Andrea Garavaglia - LDO-CERT",
  "license": "AGPL-V3",
  "url": "https://github.com/LDO-CERT/cortex-analyzers",
  "version": "1.0",
  "description": "Check files against Malpedia YARA rules.",
  "dataTypeList": ["file"],
  "baseConfig": "Malpedia",
  "command": "Malpedia/malpedia_analyzer.py",
  "configurationItems": [
>>>>>>> 44c1413c
    {
      "name": "path",
      "description": "Rulepath",
      "type": "string",
      "multi": false,
<<<<<<< HEAD
      "required": true,
      "defaultValue": false
=======
      "required": true
>>>>>>> 44c1413c
    },
    {
      "name": "username",
      "description": "Username",
      "type": "string",
      "multi": false,
<<<<<<< HEAD
      "required": true,
      "defaultValue": "username"
=======
      "required": true
>>>>>>> 44c1413c
    },
    {
      "name": "password",
      "description": "Password",
      "type": "string",
      "multi": false,
<<<<<<< HEAD
      "required": true,
      "defaultValue": "password"
=======
      "required": true
>>>>>>> 44c1413c
    }
  ]
}<|MERGE_RESOLUTION|>--- conflicted
+++ resolved
@@ -1,16 +1,17 @@
 {
-<<<<<<< HEAD
-    "name": "Malpedia",
-    "author": "Davide Arcuri, Andrea Garavaglia - LDO-CERT",
-    "license": "AGPL-V3",
-    "url": "https://github.com/LDO-CERT/cortex-analyzers",
-    "version": "1.0",
-    "description": "Check files against Malpedia YARA rules.",
-    "dataTypeList": ["file"],
-    "command": "Malpedia/malpedia_analyzer.py",
-    "baseConfig": "Malpedia",
-    "config": {},
-    "configurationItems": [
+  "name": "Malpedia",
+  "author": "Davide Arcuri, Andrea Garavaglia - LDO-CERT",
+  "license": "AGPL-V3",
+  "url": "https://github.com/LDO-CERT/cortex-analyzers",
+  "version": "1.0",
+  "description": "Check files against Malpedia YARA rules.",
+  "dataTypeList": [
+    "file"
+  ],
+  "command": "Malpedia/malpedia_analyzer.py",
+  "baseConfig": "Malpedia",
+  "config": {},
+  "configurationItems": [
     {
       "name": "check_tlp",
       "description": "Define if the analyzer should check TLP of data before running",
@@ -27,53 +28,26 @@
       "required": true,
       "defaultValue": 3
     },
-=======
-  "name": "Malpedia",
-  "author": "Davide Arcuri, Andrea Garavaglia - LDO-CERT",
-  "license": "AGPL-V3",
-  "url": "https://github.com/LDO-CERT/cortex-analyzers",
-  "version": "1.0",
-  "description": "Check files against Malpedia YARA rules.",
-  "dataTypeList": ["file"],
-  "baseConfig": "Malpedia",
-  "command": "Malpedia/malpedia_analyzer.py",
-  "configurationItems": [
->>>>>>> 44c1413c
     {
       "name": "path",
       "description": "Rulepath",
       "type": "string",
       "multi": false,
-<<<<<<< HEAD
-      "required": true,
-      "defaultValue": false
-=======
       "required": true
->>>>>>> 44c1413c
     },
     {
       "name": "username",
       "description": "Username",
       "type": "string",
       "multi": false,
-<<<<<<< HEAD
-      "required": true,
-      "defaultValue": "username"
-=======
       "required": true
->>>>>>> 44c1413c
     },
     {
       "name": "password",
       "description": "Password",
       "type": "string",
       "multi": false,
-<<<<<<< HEAD
-      "required": true,
-      "defaultValue": "password"
-=======
       "required": true
->>>>>>> 44c1413c
     }
   ]
 }