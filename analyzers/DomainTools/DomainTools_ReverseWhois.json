--- conflicted
+++ resolved
@@ -5,18 +5,8 @@
   "url": "https://github.com/TheHive-Project/Cortex-Analyzers",
   "license": "AGPL-V3",
   "description": "Use DomainTools to get a list of domain names which share the same registrant information.",
-<<<<<<< HEAD
-  "dataTypeList": [
-    "mail",
-    "ip",
-    "domain",
-    "other"
-  ],
-  "command": "DomainTools/domaintools.py",
-=======
   "dataTypeList": ["mail", "ip", "domain", "other"],
   "command": "DomainTools/domaintools_analyzer.py",
->>>>>>> 5293710e
   "baseConfig": "DomainTools",
   "config": {
     "service": "reverse-whois"
