--- conflicted
+++ resolved
@@ -5,15 +5,8 @@
   "url": "https://github.com/TheHive-Project/Cortex-Analyzers",
   "license": "AGPL-V3",
   "description": "Use DomainTools to get a list of historical Whois records associated with a domain name.",
-<<<<<<< HEAD
-  "dataTypeList": [
-    "domain"
-  ],
-  "command": "DomainTools/domaintools.py",
-=======
   "dataTypeList": ["domain"],
   "command": "DomainTools/domaintools_analyzer.py",
->>>>>>> 5293710e
   "baseConfig": "DomainTools",
   "config": {
     "service": "whois/history"
