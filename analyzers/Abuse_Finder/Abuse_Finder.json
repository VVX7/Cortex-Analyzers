--- conflicted
+++ resolved
@@ -2,8 +2,7 @@
   "name": "Abuse_Finder",
   "version": "2.0",
   "author": "CERT-BDF",
-<<<<<<< HEAD
-  "url": "https://github.com/CERT-BDF/Cortex-Analyzers",
+  "url": "https://github.com/TheHive-Project/Cortex-Analyzers",
   "license": "AGPL-V3",
   "description": "Find abuse contacts associated with domain names, URLs, IPs and email addresses.",
   "dataTypeList": ["ip", "domain", "url", "mail"],
@@ -28,12 +27,4 @@
       "defaultValue": 3
     }
   ]
-=======
-  "url": "https://github.com/TheHive-Project/Cortex-Analyzers",
-  "license": "AGPL-V3",
-  "description": "Find abuse contacts associated with domain names, URLs, IPs and email addresses.",
-  "dataTypeList": ["ip", "domain", "url", "mail"],
-  "baseConfig": "Abuse_Finder",
-  "command": "Abuse_Finder/abusefinder.py"
->>>>>>> 44c1413c
 }