#!/usr/bin/env python
# encoding: utf-8
import json
import requests
import urllib
import hashlib
from cortexutils.analyzer import Analyzer


class OTXQueryAnalyzer(Analyzer):
    def __init__(self):
        Analyzer.__init__(self)
<<<<<<< HEAD
        self.otx_key = self.getParam('config.key', None, 'Missing OTX API key')
=======
        self.service = self.get_param(
            'config.service', None, 'Service parameter is missing')
        self.otx_key = self.get_param('config.key', None, 'Missing OTX API key')
>>>>>>> bf2f5e2b

    def _get_headers(self):
        return {
            'X-OTX-API-KEY': self.otx_key,
            'Accept': 'application/json'
        }

    def otx_query_ip(self, data):
        baseurl = "https://otx.alienvault.com:443/api/v1/indicators/IPv4/%s/" % data
        headers = self._get_headers()
        sections = [
            'general',
            'reputation',
            'geo',
            'malware',
            'url_list',
            'passive_dns'
        ]
        ip_ = {}
        try:
            for section in sections:
                queryurl = baseurl + section
                ip_[section] = json.loads(requests.get(queryurl, headers=headers).content)

            ip_general = ip_['general']
            ip_geo = ip_['geo']
            self.report({
                'pulse_count': ip_general.get('pulse_info',{}).get('count',"0"),
                'pulses': ip_general.get('pulse_info',{}).get('pulses',"-"),
                'whois': ip_general.get('whois',"-"),
                'continent_code': ip_geo.get('continent_code', "-"),
                'country_code': ip_geo.get('country_code', "-"),
                'country_name': ip_geo.get('country_name', "-"),
                'city': ip_geo.get('city', "-"),
                'longitude': ip_general.get('longitude', "-"),
                'latitude': ip_general.get('latitude', "-"),
                'asn': ip_geo.get('asn', "-"),
                'malware_samples': ip_.get('malware',{}).get('result',"-"),
                'url_list': ip_.get('url_list',{}).get('url_list',"-"),
                'passive_dns': ip_.get('passive_dns',{}).get('passive_dns',"-")
            })
        except Exception:
            self.error('API Error! Please verify data type is correct.')

    def otx_query_domain(self, data):
        baseurl = "https://otx.alienvault.com:443/api/v1/indicators/domain/%s/" % data
        headers = self._get_headers()
        sections = ['general', 'geo', 'malware', 'url_list', 'passive_dns']
        ip_ = {}
        try:
            for section in sections:
                queryurl = baseurl + section
                ip_[section] = json.loads(requests.get(queryurl, headers=headers).content)

            result = {
                'pulse_count': ip_.get('general',{}).get('pulse_info',{}).get('count',"0"),
                'pulses': ip_.get('general',{}).get('pulse_info',{}).get('pulses',"-"),
                'whois': ip_.get('general',{}).get('whois',"-"),
                'malware_samples': ip_.get('malware',{}).get('result',"-"),
                'url_list': ip_.get('url_list',{}).get('url_list',"-"),
                'passive_dns': ip_.get('passive_dns',{}).get('passive_dns',"-")
                }

            try:
                result.update({
                    'continent_code': ip_.get('geo',{}).get('continent_code',"-"),
                    'country_code': ip_.get('geo',{}).get('country_code',"-"),
                    'country_name': ip_.get('geo',{}).get('country_name',"-"),
                    'city': ip_.get('geo',{}).get('city',"-"),
                    'asn': ip_.get('geo',{}).get('asn',"-")
                    })
            except Exception:
                pass

            self.report(result)
        except Exception:
            self.error('API Error! Please verify data type is correct.')

    def otx_query_file(self, data):
        baseurl = "https://otx.alienvault.com:443/api/v1/indicators/file/%s/" % data
        headers = self._get_headers()
        sections = ['general', 'analysis']
        ip_ = {}
        try:
            for section in sections:
                queryurl = baseurl + section
                ip_[section] = json.loads(requests.get(queryurl, headers=headers).content)

            if ip_['analysis']['analysis']:
                # file has been analyzed before
                self.report({
                    'pulse_count': ip_.get('general',{}).get('pulse_info',{}).get('count',"0"),
                    'pulses': ip_.get('general',{}).get('pulse_info',{}).get('pulses',"-"),
                    'malware': ip_.get('analysis',{}).get('malware',"-"),
                    'page_type': ip_.get('analysis',{}).get('page_type',"-"),
                    'sha1': ip_.get('analysis',{}).get('analysis',{}).get('info',{}).get('results',{}).get('sha1',"-"),
                    'sha256': ip_.get('analysis',{}).get('analysis',{}).get('info',{}).get('results',{}).get('sha256',"-"),
                    'md5': ip_.get('analysis',{}).get('analysis',{}).get('info',{}).get('results',{}).get('md5',"-"),
                    'file_class': ip_.get('analysis',{}).get('analysis',{}).get('info',{}).get('results',{}).get('file_class',"-"),
                    'file_type': ip_.get('analysis',{}).get('analysis',{}).get('info',{}).get('results',{}).get('file_type',"-"),
                    'filesize': ip_.get('analysis',{}).get('analysis',{}).get('info',{}).get('results',{}).get('filesize',"-"),
                    'ssdeep': ip_.get('analysis',{}).get('analysis',{}).get('info',{}).get('results',{}).get('ssdeep')
                })
            else:
                # file has not been analyzed before
                self.report({
                    'errortext': 'File has not previously been analyzed by OTX!',
                    'pulse_count': ip_['general']['pulse_info']['count'],
                    'pulses': ip_['general']['pulse_info']['pulses']
                })
        except Exception:
            self.error('API Error! Please verify data type is correct.')

    def otx_query_url(self, data):
        # urlencode the URL that we are searching for
        data = urllib.quote_plus(data)
        baseurl = "https://otx.alienvault.com:443/api/v1/indicators/url/%s/" % data
        headers = self._get_headers()
        sections = ['general', 'url_list']
        IP_ = {}
        try:
            for section in sections:
                queryurl = baseurl + section
                IP_[section] = json.loads(requests.get(queryurl, headers=headers).content)

            self.report({
                'pulse_count': IP_.get('general',{}).get('pulse_info',{}).get('count',"0"),
                'pulses': IP_.get('general',{}).get('pulse_info',{}).get('pulses',"-"),
                'alexa': IP_.get('general',{}).get('alexa',"-"),
                'whois': IP_.get('general',{}).get('whois',"-"),
                'url_list': IP_.get('url_list',{}).get('url_list',"-")
            })
        except:
            self.error('API Error! Please verify data type is correct.')

    def summary(self, raw):
        taxonomies = []
        level = "info"
        namespace = "OTX"
        predicate = "Pulses"
        value = "\"{}\"".format(raw["pulse_count"])
        taxonomies.append(self.build_taxonomy(level, namespace, predicate, value))

        return {"taxonomies": taxonomies}

    def run(self):
        Analyzer.run(self)
<<<<<<< HEAD
        if self.data_type == 'file':
            hashes = self.getParam('attachment.hashes', None)
            if hashes is None:
                filepath = self.getParam('file', None, 'File is missing')
                hash = hashlib.sha256(open(filepath, 'r').read()).hexdigest();
=======

        if self.service == 'query':
            if self.data_type == 'file':
                hashes = self.get_param('attachment.hashes', None)
                if hashes is None:
                    filepath = self.get_param('file', None, 'File is missing')
                    hash = hashlib.sha256(open(filepath, 'r').read()).hexdigest();
                else:
                    # find SHA256 hash
                    hash = next(h for h in hashes if len(h) == 64)
                self.otx_query_file(hash)
            elif self.data_type == 'url':
                data = self.get_param('data', None, 'Data is missing')
                self.otx_query_url(data)
            elif self.data_type == 'domain':
                data = self.get_param('data', None, 'Data is missing')
                self.otx_query_domain(data)
            elif self.data_type == 'ip':
                data = self.get_param('data', None, 'Data is missing')
                self.otx_query_ip(data)
            elif self.data_type == 'hash':
                data = self.get_param('data', None, 'Data is missing')

                self.otx_query_file(data)
>>>>>>> bf2f5e2b
            else:
                # find SHA256 hash
                hash = next(h for h in hashes if len(h) == 64)
            self.OTX_Query_File(hash)
        elif self.data_type == 'url':
            data = self.getParam('data', None, 'Data is missing')
            self.OTX_Query_URL(data)
        elif self.data_type == 'domain':
            data = self.getParam('data', None, 'Data is missing')
            self.OTX_Query_Domain(data)
        elif self.data_type == 'ip':
            data = self.getParam('data', None, 'Data is missing')
            self.OTX_Query_IP(data)
        elif self.data_type == 'hash':
            data = self.getParam('data', None, 'Data is missing')

            self.OTX_Query_File(data)
        else:
            self.error('Invalid data type')


if __name__ == '__main__':
    OTXQueryAnalyzer().run()<|MERGE_RESOLUTION|>--- conflicted
+++ resolved
@@ -10,13 +10,9 @@
 class OTXQueryAnalyzer(Analyzer):
     def __init__(self):
         Analyzer.__init__(self)
-<<<<<<< HEAD
-        self.otx_key = self.getParam('config.key', None, 'Missing OTX API key')
-=======
         self.service = self.get_param(
             'config.service', None, 'Service parameter is missing')
         self.otx_key = self.get_param('config.key', None, 'Missing OTX API key')
->>>>>>> bf2f5e2b
 
     def _get_headers(self):
         return {
@@ -164,55 +160,27 @@
 
     def run(self):
         Analyzer.run(self)
-<<<<<<< HEAD
         if self.data_type == 'file':
-            hashes = self.getParam('attachment.hashes', None)
+            hashes = self.get_param('attachment.hashes', None)
             if hashes is None:
-                filepath = self.getParam('file', None, 'File is missing')
+                filepath = self.get_param('file', None, 'File is missing')
                 hash = hashlib.sha256(open(filepath, 'r').read()).hexdigest();
-=======
-
-        if self.service == 'query':
-            if self.data_type == 'file':
-                hashes = self.get_param('attachment.hashes', None)
-                if hashes is None:
-                    filepath = self.get_param('file', None, 'File is missing')
-                    hash = hashlib.sha256(open(filepath, 'r').read()).hexdigest();
-                else:
-                    # find SHA256 hash
-                    hash = next(h for h in hashes if len(h) == 64)
-                self.otx_query_file(hash)
-            elif self.data_type == 'url':
-                data = self.get_param('data', None, 'Data is missing')
-                self.otx_query_url(data)
-            elif self.data_type == 'domain':
-                data = self.get_param('data', None, 'Data is missing')
-                self.otx_query_domain(data)
-            elif self.data_type == 'ip':
-                data = self.get_param('data', None, 'Data is missing')
-                self.otx_query_ip(data)
-            elif self.data_type == 'hash':
-                data = self.get_param('data', None, 'Data is missing')
-
-                self.otx_query_file(data)
->>>>>>> bf2f5e2b
             else:
                 # find SHA256 hash
                 hash = next(h for h in hashes if len(h) == 64)
-            self.OTX_Query_File(hash)
+            self.otx_query_file(hash)
         elif self.data_type == 'url':
-            data = self.getParam('data', None, 'Data is missing')
-            self.OTX_Query_URL(data)
+            data = self.get_param('data', None, 'Data is missing')
+            self.otx_query_url(data)
         elif self.data_type == 'domain':
-            data = self.getParam('data', None, 'Data is missing')
-            self.OTX_Query_Domain(data)
+            data = self.get_param('data', None, 'Data is missing')
+            self.otx_query_domain(data)
         elif self.data_type == 'ip':
-            data = self.getParam('data', None, 'Data is missing')
-            self.OTX_Query_IP(data)
+            data = self.get_param('data', None, 'Data is missing')
+            self.otx_query_ip(data)
         elif self.data_type == 'hash':
-            data = self.getParam('data', None, 'Data is missing')
-
-            self.OTX_Query_File(data)
+            data = self.get_param('data', None, 'Data is missing')
+            self.otx_query_file(data)
         else:
             self.error('Invalid data type')
 
