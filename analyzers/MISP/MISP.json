{
<<<<<<< HEAD
    "name": "MISP",
    "author": "Nils Kuhnert, CERT-Bund",
    "license": "AGPL-V3",
    "url": "https://github.com/BSI-CERT-Bund/cortex-analyzers",
    "version": "2.0",
    "baseConfig": "MISP",
    "config": {
      "service": "misp"
    },
    "configurationItems": [
        {
            "name": "service",
            "description": "Service Name",
            "type": "string",
            "multi": false,
            "required": false,
            "defaultValue":  "misp"
        },
        {
            "name": "check_tlp",
            "description": "Define if the analyzer should check TLP of data before running",
            "type": "boolean",
            "multi": false,
            "required": true,
            "defaultValue": false
        },
        {
            "name": "max_tlp",
            "description": "Define the maximum TLP level autorized",
            "type": "number",
            "multi": false,
            "required": true,
            "defaultValue": 3
        },
        {
            "name": "url",
            "description": "URL of MISP servers",
            "type": "string",
            "multi": true,
            "required": true,
            "defaultValue": [ "Server1", "Server2"]
        },
        {
            "name": "key",
            "description": "API key for each server",
            "type": "string",
            "multi": true,
            "required": true,
            "defaultValue": [ "API key for Server1", "API key for Server2"]
        },
        {
            "name": "cert_path",
            "description": "Verify server certificate or path to the CA on the system",
            "type": "boolean",
            "multi": true,
            "required": false,
            "defaultValue": [ true, true]
        }
    ],
    "description": "Query multiple MISP instances for events containing an observable.",
    "dataTypeList": ["domain", "ip", "url", "fqdn", "uri_path","user-agent", "hash", "email", "mail", "mail_subject" , "registry", "regexp", "other", "filename"],
    "command": "MISP/misp.py"
=======
  "name": "MISP",
  "author": "Nils Kuhnert, CERT-Bund",
  "license": "AGPL-V3",
  "url": "https://github.com/BSI-CERT-Bund/cortex-analyzers",
  "version": "2.0",
  "description": "Query multiple MISP instances for events containing an observable.",
  "dataTypeList": ["domain", "ip", "url", "fqdn", "uri_path","user-agent", "hash", "email", "mail", "mail_subject" , "registry", "regexp", "other", "filename"],
  "baseConfig": "MISP",
  "command": "MISP/misp.py",
  "configurationItems": [
      {
          "name": "url",
          "description": "URL of MISP servers",
          "type": "string",
          "multi": true,
          "required": true
      },
      {
          "name": "key",
          "description": "API key for each server",
          "type": "string",
          "multi": true,
          "required": true
      },
      {
          "name": "cert_check",
          "description": "Verify server certificate",
          "type": "boolean",
          "multi": false,
          "required": true,
          "defaultValue": true
      },
      {
          "name": "cert_path",
          "description": "Path to the CA on the system used to check server certificate",
          "type": "string",
          "multi": true,
          "required": false
      }
  ]
>>>>>>> 44c1413c
}<|MERGE_RESOLUTION|>--- conflicted
+++ resolved
@@ -1,107 +1,74 @@
 {
-<<<<<<< HEAD
-    "name": "MISP",
-    "author": "Nils Kuhnert, CERT-Bund",
-    "license": "AGPL-V3",
-    "url": "https://github.com/BSI-CERT-Bund/cortex-analyzers",
-    "version": "2.0",
-    "baseConfig": "MISP",
-    "config": {
-      "service": "misp"
-    },
-    "configurationItems": [
-        {
-            "name": "service",
-            "description": "Service Name",
-            "type": "string",
-            "multi": false,
-            "required": false,
-            "defaultValue":  "misp"
-        },
-        {
-            "name": "check_tlp",
-            "description": "Define if the analyzer should check TLP of data before running",
-            "type": "boolean",
-            "multi": false,
-            "required": true,
-            "defaultValue": false
-        },
-        {
-            "name": "max_tlp",
-            "description": "Define the maximum TLP level autorized",
-            "type": "number",
-            "multi": false,
-            "required": true,
-            "defaultValue": 3
-        },
-        {
-            "name": "url",
-            "description": "URL of MISP servers",
-            "type": "string",
-            "multi": true,
-            "required": true,
-            "defaultValue": [ "Server1", "Server2"]
-        },
-        {
-            "name": "key",
-            "description": "API key for each server",
-            "type": "string",
-            "multi": true,
-            "required": true,
-            "defaultValue": [ "API key for Server1", "API key for Server2"]
-        },
-        {
-            "name": "cert_path",
-            "description": "Verify server certificate or path to the CA on the system",
-            "type": "boolean",
-            "multi": true,
-            "required": false,
-            "defaultValue": [ true, true]
-        }
-    ],
-    "description": "Query multiple MISP instances for events containing an observable.",
-    "dataTypeList": ["domain", "ip", "url", "fqdn", "uri_path","user-agent", "hash", "email", "mail", "mail_subject" , "registry", "regexp", "other", "filename"],
-    "command": "MISP/misp.py"
-=======
   "name": "MISP",
   "author": "Nils Kuhnert, CERT-Bund",
   "license": "AGPL-V3",
   "url": "https://github.com/BSI-CERT-Bund/cortex-analyzers",
   "version": "2.0",
-  "description": "Query multiple MISP instances for events containing an observable.",
-  "dataTypeList": ["domain", "ip", "url", "fqdn", "uri_path","user-agent", "hash", "email", "mail", "mail_subject" , "registry", "regexp", "other", "filename"],
   "baseConfig": "MISP",
-  "command": "MISP/misp.py",
+  "config": {
+    "service": "misp"
+  },
   "configurationItems": [
-      {
-          "name": "url",
-          "description": "URL of MISP servers",
-          "type": "string",
-          "multi": true,
-          "required": true
-      },
-      {
-          "name": "key",
-          "description": "API key for each server",
-          "type": "string",
-          "multi": true,
-          "required": true
-      },
-      {
-          "name": "cert_check",
-          "description": "Verify server certificate",
-          "type": "boolean",
-          "multi": false,
-          "required": true,
-          "defaultValue": true
-      },
-      {
-          "name": "cert_path",
-          "description": "Path to the CA on the system used to check server certificate",
-          "type": "string",
-          "multi": true,
-          "required": false
-      }
+    {
+      "name": "service",
+      "description": "Service Name",
+      "type": "string",
+      "multi": false,
+      "required": false,
+      "defaultValue": "misp"
+    },
+    {
+      "name": "check_tlp",
+      "description": "Define if the analyzer should check TLP of data before running",
+      "type": "boolean",
+      "multi": false,
+      "required": true,
+      "defaultValue": false
+    },
+    {
+      "name": "max_tlp",
+      "description": "Define the maximum TLP level autorized",
+      "type": "number",
+      "multi": false,
+      "required": true,
+      "defaultValue": 3
+    },
+    {
+      "name": "url",
+      "description": "URL of MISP servers",
+      "type": "string",
+      "multi": true,
+      "required": true,
+      "defaultValue": [
+        "Server1",
+        "Server2"
+      ]
+    },
+    {
+      "name": "key",
+      "description": "API key for each server",
+      "type": "string",
+      "multi": true,
+      "required": true,
+      "defaultValue": [
+        "API key for Server1",
+        "API key for Server2"
+      ]
+    },
+    {
+      "name": "cert_check",
+      "description": "Verify server certificate",
+      "type": "boolean",
+      "multi": false,
+      "required": true,
+      "defaultValue": true
+    },
+    {
+      "name": "cert_path",
+      "description": "Path to the CA on the system used to check server certificate",
+      "type": "string",
+      "multi": true,
+      "required": false
+    }
   ]
->>>>>>> 44c1413c
 }