--- conflicted
+++ resolved
@@ -5,40 +5,31 @@
   "url": "https://github.com/cybernardo/Cortex-Analyzers",
   "license": "AGPL-V3",
   "description": "Retrieve reverse DNS lookup information we have for the given IPv{4,6} address with history of changes.",
-  "dataTypeList": ["ip"],
+  "dataTypeList": [
+    "ip"
+  ],
   "command": "Onyphe/onyphe_analyzer.py",
   "baseConfig": "Onyphe",
   "config": {
     "service": "reverse"
   },
   "configurationItems": [
-<<<<<<< HEAD
-  {
-    "name": "check_tlp",
-    "description": "Define if the analyzer should check TLP of data before running",
-    "type": "boolean",
-    "multi": false,
-    "required": true,
-    "defaultValue": true
-  },
-  {
-    "name": "max_tlp",
-    "description": "Define the maximum TLP level autorized",
-    "type": "number",
-    "multi": false,
-    "required": true,
-    "defaultValue": 1
-  },
-  {
-    "name": "key",
-    "description": "Define the API key to use to connect the service",
-    "type": "string",
-    "multi": false,
-    "required": true,
-    "defaultValue": "API key"
-  }
-]
-=======
+    {
+      "name": "check_tlp",
+      "description": "Define if the analyzer should check TLP of data before running",
+      "type": "boolean",
+      "multi": false,
+      "required": true,
+      "defaultValue": true
+    },
+    {
+      "name": "max_tlp",
+      "description": "Define the maximum TLP level autorized",
+      "type": "number",
+      "multi": false,
+      "required": true,
+      "defaultValue": 1
+    },
     {
       "name": "key",
       "description": "Define the API key to use to connect the service",
@@ -47,5 +38,4 @@
       "required": true
     }
   ]
->>>>>>> 44c1413c
 }